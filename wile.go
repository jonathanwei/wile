package wile

import (
	"crypto"
	"crypto/ecdsa"
	"crypto/elliptic"
	"crypto/rand"
	"crypto/rsa"
	"crypto/tls"
	"crypto/x509"
	"encoding/json"
	"fmt"
	"io/ioutil"
	"os"
	"path/filepath"
	"sync"
	"sync/atomic"
	"time"

	"github.com/coreos/etcd/clientv3"
	"github.com/golang/glog"
	"github.com/pkg/errors"
	"github.com/xenolf/lego/acme"
)

type Config struct {
	// Endpoint for ACME protocol.
	APIEndpoint string

	// The email used for registration.
	Email string

	// Path to save persistent state in between program runs.
	Path string

	// Initial list of domains to obtain certs for.
	InitialDomains []string

	EtcdEndpoints []string
}

func NewClient(cfg *Config) (*Client, error) {
	c := &Client{cfg: cfg}

	err := c.init()
	if err != nil {
		return nil, err
	}

	return c, nil
}

type Client struct {
	cfg    *Config
	client *acme.Client
	etcd   *clientv3.Client

	certMu   sync.Mutex   // used by writers of certs.
	certs    atomic.Value // stores a certMap
	acmeCert map[string]string

	dataMu sync.Mutex
	dataCh chan bool
	data   *data

	tickCh chan bool

	domainsMu sync.Mutex
	domains   []string
}

type certMap map[string]*tls.Certificate

func (c *Client) SetDomains(domains []string) {
	c.domainsMu.Lock()
	defer c.domainsMu.Unlock()

	// Take a defensive copy to avoid concurrent modification.
	c.domains = append([]string(nil), domains...)

	// Wake up domainLoop.
	select {
	case c.tickCh <- true:
	default:
	}
}

func (c *Client) GetCertificate(clientHello *tls.ClientHelloInfo) (*tls.Certificate, error) {
	certs := c.certs.Load().(certMap)

	cert, ok := certs[clientHello.ServerName]
	if !ok {
		return nil, fmt.Errorf("Unknown server name: %v", clientHello.ServerName)
	}

	return cert, nil
}

func (c *Client) domainLoop() {
	for range c.tickCh {
		c.domainsMu.Lock()
		domains := c.domains
		c.domainsMu.Unlock()

		for _, domain := range domains {
			certs := c.certs.Load().(certMap)
			cert, hasExisting := certs[domain]

			// If we don't have any certs for this domain, then fetch one.
			if !hasExisting {
				c.createCert(domain)
				continue
			}

			// If we have a cert and it is valid for more than 30 days, then just check
			// again later.
			valid := cert.Leaf.NotAfter.Sub(time.Now())
			if valid > 30*24*time.Hour {
				glog.Infof("Certificate for %q is still valid for %v.", domain, valid)
				continue
			}

			// If we have a cert, and it needs renewal, then go ahead and do that.
			c.renewCert(domain)
		}
	}
}

func (c *Client) createCert(domain string) {
	key, err := ecdsa.GenerateKey(elliptic.P256(), rand.Reader)
	if err != nil {
		glog.Errorf("Got error generating ecdsa key: %v", err)
		return
	}

	certResource, errs := c.client.ObtainCertificate([]string{domain}, true, key, false)
	// TODO: handle TOSError.
	if len(errs) > 0 {
		glog.Errorf("Got error when trying to obtain certificates: %v", errs)
		return
	}
	c.acceptNewCertResource(domain, certResource)
	glog.Infof("Acquired cert for %q.", domain)
}

func (c *Client) renewCert(domain string) {
	c.dataMu.Lock()
	jcr, ok := c.data.Certs[domain]
	c.dataMu.Unlock()

	if !ok {
		// Trying to renew a cert that doesn't exist?
		panic("consistency error")
	}

<<<<<<< HEAD
	certResource, err := c.client.RenewCertificate(jcr.CertResource, true, false)
=======
	// jcr explicitly drops these fields from its JSON representation so we copy
	// them from our representation.
	jcr.CertResource.Certificate = jcr.Certificate
	jcr.CertResource.PrivateKey = jcr.PrivateKey

	certResource, err := c.client.RenewCertificate(jcr.CertResource, true)
>>>>>>> d6122d86
	if err != nil {
		glog.Errorf("Got error renewing cert: %v", err)
		return
	}

	c.acceptNewCertResource(domain, certResource)
	glog.Infof("Renewed cert for %q.", domain)
}

func (c *Client) acceptNewCertResource(domain string, certResource acme.CertificateResource) {
	cert, err := tls.X509KeyPair(certResource.Certificate, certResource.PrivateKey)
	if err != nil {
		glog.Errorf("Got error when parsing cert: %v", err)
		return
	}

	err = setLeaf(&cert)
	if err != nil {
		glog.Errorf("Got error when setting leaf cert: %v", err)
		return
	}

	c.mutateCerts(func(certs certMap) {
		certs[domain] = &cert
	})

	c.mutateData(func(d *data) {
		d.Certs[domain] = jsonCertResource{
			CertResource: certResource,
			Certificate:  certResource.Certificate,
			PrivateKey:   certResource.PrivateKey,
		}
	})
}

func (c *Client) init() error {
	etcd, err := clientv3.New(clientv3.Config{
		Endpoints:   c.cfg.EtcdEndpoints,
		DialTimeout: 5 * time.Second,
	})
	if err != nil {
		return errors.Wrap(err, "failed to init etcd")
	}
	c.etcd = etcd

	d, err := c.readData()
	if err != nil {
		return err
	}

	c.client, err = acme.NewClient(c.cfg.APIEndpoint, d, acme.EC256)
	if err != nil {
		return err
	}

	if d.Reg == nil {
		d.Reg, err = c.client.Register()
		if err != nil {
			return err
		}

		err = c.client.AgreeToTOS()
		if err != nil {
			return err
		}
	}

	c.data = d
	c.dataCh = make(chan bool, 1)
	c.dataCh <- true

	go c.dataWriter()

	c.client.ExcludeChallenges([]acme.Challenge{acme.DNS01, acme.TLSSNI01})
	c.client.SetChallengeProvider(acme.HTTP01, etcdProvider{c})

	// Setup initial certificates.
	initialCerts := make(certMap)
	for _, domain := range c.cfg.InitialDomains {
		certResource, ok := d.Certs[domain]
		if !ok {
			continue
		}

		cert, err := tls.X509KeyPair(certResource.Certificate, certResource.PrivateKey)
		if err != nil || setLeaf(&cert) != nil {
			// We couldn't parse the cert from disk, but it's fine, we'll just obtain
			// a new one.
			continue
		}

		initialCerts[domain] = &cert
	}

	c.certs.Store(initialCerts)
	c.acmeCert = make(map[string]string)

	c.tickCh = make(chan bool, 1)
	go c.tick()

	c.SetDomains(c.cfg.InitialDomains)

	go c.domainLoop()

	return nil
}

func (c *Client) tick() {
	// TODO: Support graceful shutdown.
	tick := time.Tick(10 * time.Minute)
	for range tick {
		select {
		case c.tickCh <- true:
		default:
			// Do nothing if the buffer is full.
		}
	}
}

func (c *Client) readData() (*data, error) {
	f, err := os.Open(c.cfg.Path)
	if os.IsNotExist(err) {
		return c.initData()
	} else if err != nil {
		return nil, err
	}

	dec := json.NewDecoder(f)

	var d data
	err = d.DecodeFromJSON(dec)
	if err != nil {
		return nil, fmt.Errorf("Couldn't decode existing file as JSON: %v", err)
	}

	return &d, nil
}

func (c *Client) dataWriter() {
	for {
		// TODO: handle graceful shutdown.
		<-c.dataCh

		err := c.writeDataJSON()
		if err != nil {
			glog.Errorf("Couldn't write data file: %v", err)
			go c.delayedDataWrite()
		}
	}
}

func (c *Client) writeDataJSON() error {
	var (
		j   []byte
		err error
	)

	func() {
		c.dataMu.Lock()
		defer c.dataMu.Unlock()
		j, err = json.MarshalIndent(c.data, "", "  ")
	}()

	if err != nil {
		return err
	}

	f, err := ioutil.TempFile(filepath.Dir(c.cfg.Path), "")
	if err != nil {
		return err
	}
	defer os.Remove(f.Name())

	_, err = f.Write(j)
	if err != nil {
		return err
	}

	err = f.Close()
	if err != nil {
		return err
	}

	return os.Rename(f.Name(), c.cfg.Path)
}

// Mark data as requiring write-back after a short delay. Intended to be used
// when handling errors writing the data file to disk.
func (c *Client) delayedDataWrite() {
	// TODO: support graceful shutdown.
	time.Sleep(5 * time.Minute)
	c.mutateData(func(d *data) {})
}

func (c *Client) initData() (*data, error) {
	privateKey, err := rsa.GenerateKey(rand.Reader, 2048)
	if err != nil {
		return nil, err
	}

	d := &data{
		Email:      c.cfg.Email,
		PrivateKey: x509.MarshalPKCS1PrivateKey(privateKey),
		privateKey: privateKey,
		Certs:      make(map[string]jsonCertResource),
	}

	return d, nil
}

func setLeaf(cert *tls.Certificate) error {
	x509cert, err := x509.ParseCertificate(cert.Certificate[0])
	if err != nil {
		return err
	}

	cert.Leaf = x509cert
	return nil
}

func (c *Client) mutateData(mutate func(d *data)) {
	c.dataMu.Lock()
	defer c.dataMu.Unlock()

	mutate(c.data)

	select {
	case c.dataCh <- true:
	default:
	}
}

func (c *Client) mutateCerts(mutate func(c certMap)) {
	c.certMu.Lock()
	defer c.certMu.Unlock()

	oldCerts := c.certs.Load().(certMap)

	// Clone.
	newCerts := make(certMap)
	for k, v := range oldCerts {
		newCerts[k] = v
	}

	mutate(newCerts)

	c.certs.Store(newCerts)
}

type jsonCertResource struct {
	CertResource acme.CertificateResource
	Certificate  []byte `json:"certificate"`
	PrivateKey   []byte `json:"privateKey"`
}

type data struct {
	Email string                     `json:"email"`
	Reg   *acme.RegistrationResource `json:"reg"`

	PrivateKey []byte `json:"privateKey"`
	privateKey *rsa.PrivateKey

	// Existing certs.
	Certs map[string]jsonCertResource `json:"certs"`
}

func (d *data) GetEmail() string {
	return d.Email
}

func (d *data) GetRegistration() *acme.RegistrationResource {
	return d.Reg
}

func (d *data) GetPrivateKey() crypto.PrivateKey {
	return d.privateKey
}

func (d *data) DecodeFromJSON(dec *json.Decoder) error {
	err := dec.Decode(d)
	if err != nil {
		return err
	}

	if d.PrivateKey != nil {
		d.privateKey, err = x509.ParsePKCS1PrivateKey(d.PrivateKey)
		if err != nil {
			return err
		}
	}

	if d.Certs == nil {
		d.Certs = make(map[string]jsonCertResource)
	}

	return nil
}<|MERGE_RESOLUTION|>--- conflicted
+++ resolved
@@ -153,16 +153,12 @@
 		panic("consistency error")
 	}
 
-<<<<<<< HEAD
-	certResource, err := c.client.RenewCertificate(jcr.CertResource, true, false)
-=======
 	// jcr explicitly drops these fields from its JSON representation so we copy
 	// them from our representation.
 	jcr.CertResource.Certificate = jcr.Certificate
 	jcr.CertResource.PrivateKey = jcr.PrivateKey
 
-	certResource, err := c.client.RenewCertificate(jcr.CertResource, true)
->>>>>>> d6122d86
+	certResource, err := c.client.RenewCertificate(jcr.CertResource, true, false)
 	if err != nil {
 		glog.Errorf("Got error renewing cert: %v", err)
 		return
